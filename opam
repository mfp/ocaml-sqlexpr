opam-version: "1.2"
maintainer: "mfp@acm.org"
authors: ["Mauricio Fernandez <mfp@acm.org>"]
homepage: "http://github.com/mfp/ocaml-sqlexpr"
license: "LGPL-2.1 with OCaml linking exception"
dev-repo: "https://github.com/mfp/ocaml-sqlexpr.git"
bug-reports: "https://github.com/mfp/ocaml-sqlexpr/issues"
available: ocaml-version >= "4.02.0" & ocaml-version < "4.04.0"
build: [
  ["ocaml" "setup.ml" "-configure" "--prefix" prefix "--%{estring:enable}%-camlp4"]
  ["ocaml" "setup.ml" "-build"]
]
install:[
  ["ocaml" "setup.ml" "-install"]
]
build-doc: [["ocaml" "setup.ml" "-doc"]]
remove: [["ocamlfind" "remove" "sqlexpr"]]
depends: [
  "ppx_tools"
  "csv"
  "lwt" {>= "2.2.0"}
  "ocamlfind"
  ("sqlite3" {>= "2.0.4"} | "sqlite3" {= "2.0.3"})
  "base-unix"
  "re"
  "ocamlbuild" {build}
  "cppo" {build}
<<<<<<< HEAD
  "re" {build & >= "1.3.0"}
  "ounit" {test}
]
=======
]
depopts: [
  "estring"
]
dev-repo: "https://github.com/mfp/ocaml-sqlexpr.git"
bug-reports: "https://github.com/mfp/ocaml-sqlexpr/issues"
available: ocaml-version >= "4.02.0" & ocaml-version <= "4.04.1"
>>>>>>> d7dec527
<|MERGE_RESOLUTION|>--- conflicted
+++ resolved
@@ -5,7 +5,7 @@
 license: "LGPL-2.1 with OCaml linking exception"
 dev-repo: "https://github.com/mfp/ocaml-sqlexpr.git"
 bug-reports: "https://github.com/mfp/ocaml-sqlexpr/issues"
-available: ocaml-version >= "4.02.0" & ocaml-version < "4.04.0"
+available: ocaml-version >= "4.02.0" & ocaml-version <= "4.04.1"
 build: [
   ["ocaml" "setup.ml" "-configure" "--prefix" prefix "--%{estring:enable}%-camlp4"]
   ["ocaml" "setup.ml" "-build"]
@@ -22,19 +22,11 @@
   "ocamlfind"
   ("sqlite3" {>= "2.0.4"} | "sqlite3" {= "2.0.3"})
   "base-unix"
-  "re"
   "ocamlbuild" {build}
   "cppo" {build}
-<<<<<<< HEAD
   "re" {build & >= "1.3.0"}
   "ounit" {test}
 ]
-=======
-]
 depopts: [
   "estring"
-]
-dev-repo: "https://github.com/mfp/ocaml-sqlexpr.git"
-bug-reports: "https://github.com/mfp/ocaml-sqlexpr/issues"
-available: ocaml-version >= "4.02.0" & ocaml-version <= "4.04.1"
->>>>>>> d7dec527
+]